#!/usr/bin/env python3

""" A driver for the Scraper class """

# stdlib modules
import os
import re
import sys
import time
import logging
import platform

# inner modules
from scraper import scraperutils as utils

# third party modules
from selenium import webdriver
from selenium.webdriver.common.by import By
from selenium.webdriver.common.keys import Keys
from selenium.webdriver.chrome.options import Options
from selenium.webdriver.support.ui import WebDriverWait
from selenium.webdriver.support import expected_conditions as EC

# exceptions
from scraper.exceptions import *
from selenium.common.exceptions import NoSuchElementException
from selenium.common.exceptions import ElementNotInteractableException
from selenium.common.exceptions import ElementClickInterceptedException
from selenium.common.exceptions import TimeoutException
from selenium.common.exceptions import NoSuchAttributeException

# constants
from scraper.const import NO_NEW_USER_BONUS_COOKIE_VALUE, NO_NEW_USER_BONUS_COOKIE_NAME, \
COUNTRY_AND_CURRENCY_COOKIE_NAME, COUNTRY_AND_CURRENCY_COOKIE_VALUE, COUNTRY_ISO_CODE_DIR, \
MAIN_COOKIE_DOMAIN, US_COUNTRY_AND_CURRENCY_COOKIE_VALUE, US_COOKIE_DOMAIN

# typing
from typing import Union

# typedef
ChromeWebdriver: webdriver.chrome.webdriver.WebDriver
ChromeWebdriver = webdriver.chrome.webdriver.WebDriver
WebElement: webdriver.remote.webelement.WebElement
WebElement = webdriver.remote.webelement.WebElement

class Driver:
    """
    A class to wrap around selenium.webdriver to use with Scraper.
    """

    URL = 'https://www.aliexpress.com/'
    CHROMEDRIVER_PATH = ''
    RETRIES = 5
    RETRY_INTERVAL = 0.5

    def __init__(self, country: str, currency: str, headless: bool = True, debug: bool = False) -> None:
        self.setUpChromedriverPath()

        self.country = country
        self.currency = currency
        self.headless = headless
        self.debug = debug

        # enable info level logging when headless
        if headless:
            logging.getLogger().setLevel(logging.INFO)
        else:
            logging.getLogger().disable = True

        self.driver = self.setUpDriver(self.country, self.currency, self.headless, self.debug)

    def close (self) -> None:
        """
        Closes the driver.
        """
        logging.info('Closing Driver...')
        self.driver.quit()

    def resetDriver (self) -> None:
        """
        Resets the driver itself by closing it and setting it up again.
        """
        self.close()
        self.driver = self.setUpDriver(self.country, self.currency, self.headless, self.debug)

    def setUpChromedriverPath (self) -> None:
        """
        Sets up the self.CHROMEDRIVER_PATH attribute.
        """
        self.CHROMEDRIVER_PATH = os.path.join(
                                    os.path.dirname(os.path.abspath(__file__)),
                                    'dependencies',
                                    'chromedriver'
                                    )

        if platform.system() == 'Windows':
            self.CHROMEDRIVER_PATH += '.exe'

    def setUpDriver (self, country: Union[str, None], currency: Union[str, None], headless: bool, debug: bool = False) -> ChromeWebdriver:
        """
        Returns a Chrome driver at https://www.aliexpress.com.

        :param country: country to ship to (None for default country)
        :param currency: currency to show prices as (None for default currency)
        """

        logging.info('Now setting up driver...')

        # create driver
        if headless:
            options = Options()
            options.add_argument('--headless')
            options.add_argument('window-size=1920x1080')
            driver = webdriver.Chrome(self.CHROMEDRIVER_PATH, options=options)
            # chrome_options = webdriver.ChromeOptions()
            # chrome_options.add_argument('--no-sandbox')
            # chrome_options.add_argument('--window-size=1420,1080')
            # chrome_options.add_argument('--headless')
            # chrome_options.add_argument('--disable-gpu')
            # chrome_options.add_argument('--single-process')
            # chrome_options.binary_location = os.path.join(
            #                                  os.path.dirname(os.path.abspath(__file__)),
            #                                  'dependencies',
            #                                  'Chromium.app',
            #                                  'Contents',
            #                                  'MacOS',
            #                                  'Chromium'
            #                                  )
            # driver = webdriver.Chrome(self.CHROMEDRIVER_PATH, chrome_options=chrome_options)
        else:
            driver = webdriver.Chrome(self.CHROMEDRIVER_PATH)

        # set logging to warnings only
        logger = logging.getLogger('selenium.webdriver.remote.remote_connection')
        logger.setLevel(logging.WARNING)

        driver.get(self.URL)

        # inject cookie to bypass the new user bonus
        logging.info('Adding cookies to bypass the new user bonus...')
        utils.injectCookie(driver=driver,
                           cookieValue=NO_NEW_USER_BONUS_COOKIE_VALUE,
                           cookieName=NO_NEW_USER_BONUS_COOKIE_NAME)

        # set up country and currency
        self.setUpCountryAndCurrency(driver=driver, country=country, currency=currency)

        logging.info('Driver setup complete.')

        return driver

    def closePopups (self, driver: ChromeWebdriver) -> None:
        """
        Closes the initial popups when visiting https://www.aliexpress.com.

        :param driver: driver at https://www.aliexpress.com
        """

        logging.info('Closing Popups...')

        classes = {
            'cookies': 'btn-accept',
            'notifications': '_24EHh',
            'welcome': 'btn-close',
        }

        # explicitly wait until all three popups are loaded
        for popup, className in classes.items():
            try:
                WebDriverWait(driver, 3).until(
                    EC.presence_of_element_located((By.CLASS_NAME, className))
                )
                driver.find_element(By.CLASS_NAME, className).click()

            except (NoSuchElementException, ElementNotInteractableException, TimeoutException):
                logging.info(f'Skipping {popup} popup. If it intercepts will try to close again.')

            except ElementClickInterceptedException:
                raise ElementClickInterceptedException(f'element with name {popup} and class {className} click intercepted.')

    def setUpCountryAndCurrency (self, driver: ChromeWebdriver, country: str, currency: str) -> None:
        """
        Injects cookie with passed country and currency.

        :param driver: driver to inject the cookie to
        :param country: country to setup the cookie with
        :param currency: currency to setup the cookie with
        """

        countryIsoCode = COUNTRY_ISO_CODE_DIR[country.lower()]
        currencyIsoCode = currency[:3].upper()

        # default cookie
        cookieValue = COUNTRY_AND_CURRENCY_COOKIE_VALUE.format(currencyIsoCode, countryIsoCode)

<<<<<<< HEAD
        utils.injectCookie(
            driver=driver,
            cookieValue=cookieValue,
            cookieName=COUNTRY_AND_CURRENCY_COOKIE_NAME,
            )

        # when changing country to usa the currency value is ignored and the
        # one that already was set up stays because of the new domain's cookies
        # to get around that if we're moving to US then we add the us domain
        # again with the currency that we want 
        if countryIsoCode == 'US':

            driver.refresh()

            # extra cookie for the us marketplace
            cookieValueUS = US_COUNTRY_AND_CURRENCY_COOKIE_VALUE.format(currencyIsoCode, countryIsoCode)

            utils.injectCookie(
                driver=driver,
                cookieValue=cookieValueUS,
                cookieName=COUNTRY_AND_CURRENCY_COOKIE_NAME,
                )
=======
        logging.info('Adding cookies for selected country and currency...')

        utils.injectCookie(driver=driver,
                           cookieValue=cookieValue,
                           cookieName=COUNTRY_AND_CURRENCY_COOKIE_NAME,
                           )
>>>>>>> 5840a1a2

    def setUpCountry (self, driver: ChromeWebdriver, country: str) -> str:
        """
        Sets up the ship to country. Assumes that the settings menu is already open.
        Also returns the class string for the flag element.
        Raises InvalidCountryException if invalid country is passed.

        :param driver: driver at https://www.aliexpress.com ready for country set up
        :param country: country to set shipment to
        """

        logging.info('Setting up the country...')

        country_dropdown_class = 'address-select-trigger'

        # explicitly wait for the country list dropdown to load
        try:
            WebDriverWait(driver, 3).until(
                EC.presence_of_element_located((By.CLASS_NAME, country_dropdown_class))
            )
        except (NoSuchElementException, TimeoutException):
            raise InvalidClassNameNavigationException(url=self.URL, className=country_dropdown_class, elementName='country list dropdown')

        # click list once loaded
        utils.getElement(
            parent=driver,
            locatorMethod=By.CLASS_NAME,
            locatorValue=country_dropdown_class,
            url=self.URL,
            elementName='country list dropdown'
        ).click()

        # get input element
        input_class = 'filter-input'
        inp = utils.getElement(
            parent=driver,
            locatorMethod=By.CLASS_NAME,
            locatorValue=input_class,
            url=self.URL,
            elementName='country input'
        )

        # click and insert in input
        inp.click()
        inp.clear()
        inp.send_keys(country.lower())

        # iterate over all list items and get the first one that is visible
        result_class = 'address-select-item'
        flagClass = ''

        # iterate over all countries and click the first one that is not disabled
        results = utils.getElements(
            parent=driver,
            locatorMethod=By.CLASS_NAME,
            locatorValue=result_class,
            url=self.URL,
            elementName='country list element'
        )

        for result in results:
            # check that it is a valid item by getting the 'data-name' attribute
            if not result.get_attribute('data-name'):
                continue

            # get style to check display
            style = result.get_attribute('style')
            pattern = 'display: none'

            if not re.search(pattern, style):
                # get flag class, click and end loop if visible
                dataCode = result.get_attribute('data-code')
                flagClass = f'css_{dataCode}'
                result.click()
                break

        return flagClass

    def setUpCurrency (self, driver: ChromeWebdriver, currency: str) -> str:
        """
        Sets up the currency. Assumes that the settings menu is already open.
        Also returns a string of the currency's iso code.
        Raises InvalidCurrencyException if invalid currency is passed.

        :param driver: driver at https://www.aliexpress.com ready for country set up
        :param currency: currency to set shipment to (i.e. 'eur', 'USD', 'hKd')
        """

        logging.info('Setting up the currency...')

        currency_dropdown_class = 'select-item'

        # explicitly wait until the currency dropdown list is present
        try:
            WebDriverWait(driver, 3).until(
                EC.presence_of_element_located((By.CLASS_NAME, currency_dropdown_class))
            )
            driver.find_elements(By.CLASS_NAME, currency_dropdown_class)[1].click()
        except (NoSuchElementException, TimeoutException) as e:
            raise InvalidClassNameNavigationException(url=self.URL, className=currency_dropdown_class, elementName='currency list dropdown') \
            from e

        # click and insert in input
        input_class = 'search-currency'
        inp = [
            elem for elem in utils.getElements(
                parent=driver, locatorMethod=By.CLASS_NAME,
                locatorValue=input_class, url=self.URL, elementName='currency input')
            if not utils.getAttribute(element=elem, attribute='data-role')
            ][0]
        inp.click()
        inp.clear()
        inp.send_keys(currency.lower())


        # iterate over all list items and get the first one that is visible
        currency_list_parent_class = 'switcher-currency-c'
        list_tag_name = 'ul'
        result_xpath = './child::*'
        currencyCode = ''

        # get parent element
        parent = utils.getElements(
            parent=driver,
            locatorMethod=By.CLASS_NAME,
            locatorValue=currency_list_parent_class,
            url=self.URL,
            elementName='currency list parent',
        )[1]

        # get list
        result_list = utils.getElement(
            parent=parent,
            locatorMethod=By.TAG_NAME,
            locatorValue=list_tag_name,
            url=self.URL,
            elementName='currency list',
        )

        # get results
        results = utils.getElements(
            parent=result_list,
            locatorMethod=By.XPATH,
            locatorValue=result_xpath,
            url=self.URL,
            elementName='currency list items'
        )
        if not results:
            raise NoSuchElementException('List returned is empty.')

        for result in results:
            # get result's text to check if visible
            if not result.text:
                continue

            # click the first visible result's link and break the loop
            currencyCode = result.text[:3]
            result.click()
            break

        return currencyCode

    def openSettingsMenu (self, driver: ChromeWebdriver) -> None:
        """
        Opens the dropdown menu where the country and currency settings are.

        :param driver: driver at https://www.aliexpress.com to have the settings menu opened.
        """

        id = 'switcher-info'

        try:
            utils.getElement(
                parent=driver,
                locatorMethod=By.ID,
                locatorValue=id,
                url=self.URL,
                elementName='setting menu'
            ).click()
        # we want to explicitly catch and raise ElementClickInterceptedException so that it is handled
        except ElementClickInterceptedException as e:
            raise e

    def closeSettingsMenu (self, driver: ChromeWebdriver) -> None:
        """
        Closes the dropdown menu where the country and currency settings are.
        Assumes that the settings menu is open.

        :param driver: driver at https://www.aliexpress.com to have the settings menu closed.
        """

        id = 'switcher-info'

        utils.getElement(
            parent=driver,
            locatorMethod=By.ID,
            locatorValue=id,
            url=self.URL,
            elementName='settings menu'
        ).click()

    def saveSettingsMenu (self, driver: ChromeWebdriver) -> None:
        """
        Clicks the save button inside the settings menu.
        Assumes that the settings menu is open.

        :param driver: driver at https://www.aliexpress.com to have the settings saved.
        """

        className = 'ui-button'

        utils.getElement(
            parent=driver,
            locatorMethod=By.CLASS_NAME,
            locatorValue=className,
            url=self.URL,
            elementName='save button',
        ).click()<|MERGE_RESOLUTION|>--- conflicted
+++ resolved
@@ -187,13 +187,14 @@
         :param currency: currency to setup the cookie with
         """
 
+        logging.info('Adding cookies for selected country and currency...')
+
         countryIsoCode = COUNTRY_ISO_CODE_DIR[country.lower()]
         currencyIsoCode = currency[:3].upper()
 
         # default cookie
         cookieValue = COUNTRY_AND_CURRENCY_COOKIE_VALUE.format(currencyIsoCode, countryIsoCode)
 
-<<<<<<< HEAD
         utils.injectCookie(
             driver=driver,
             cookieValue=cookieValue,
@@ -216,14 +217,6 @@
                 cookieValue=cookieValueUS,
                 cookieName=COUNTRY_AND_CURRENCY_COOKIE_NAME,
                 )
-=======
-        logging.info('Adding cookies for selected country and currency...')
-
-        utils.injectCookie(driver=driver,
-                           cookieValue=cookieValue,
-                           cookieName=COUNTRY_AND_CURRENCY_COOKIE_NAME,
-                           )
->>>>>>> 5840a1a2
 
     def setUpCountry (self, driver: ChromeWebdriver, country: str) -> str:
         """
